# Copyright (c) Facebook, Inc. and its affiliates. All rights reserved.


import argparse
from enum import Enum
import importlib
import logging
import shutil
import tempfile
import time
from typing import Any, List, Optional, cast

import numpy as np
import torch
import torch.autograd.profiler as profiler
from torch.cuda.amp import GradScaler as TorchGradScaler
import torch.distributed as dist
import torch.multiprocessing as mp
import torch.nn as nn
from torch.nn.parallel import DistributedDataParallel as DDP
from torch.optim import Optimizer
from torch.utils.data import BatchSampler, DataLoader, Sampler
from torch.utils.data.distributed import DistributedSampler
<<<<<<< HEAD
from torchvision.datasets import MNIST, FakeData
from torchvision.transforms import ToTensor
=======
from torchvision.datasets import MNIST
from torchvision.transforms import Compose, Resize, ToTensor
>>>>>>> 8a49a748

from fairscale.nn.data_parallel import OffloadDataParallelExperimental as OffloadDDPExperimental
from fairscale.nn.data_parallel import ShardedDataParallel as ShardedDDP
from fairscale.optim import OSS
from fairscale.optim.grad_scaler import ShardedGradScaler

OPTIM = torch.optim.RMSprop
TEMPDIR = tempfile.gettempdir()


class ReshapeModule(torch.nn.Module):
    def forward(self, x):
        x = x.view(x.size(0), -1)
        return x


class ReshapeTokens(torch.nn.Module):
    def __init__(self, vit):
        super().__init__()
        self.patch_embed = vit.patch_embed
        self.cls_token = vit.cls_token

    def forward(self, x):
        B = x.shape[0]
        x = self.patch_embed(x)

        cls_token = self.cls_token.expand(B, -1, -1)  # stole cls_tokens impl from Phil Wang, thanks
        return torch.cat((cls_token, x), dim=1)


class Norm(torch.nn.Module):
    def __init__(self, vit):
        super().__init__()
        self.norm = vit.norm

    def forward(self, x):
        x = self.norm(x)
        return x[:, 0]


class PosEmbed(torch.nn.Module):
    def __init__(self, vit):
        super().__init__()
        self.pos_embed = vit.pos_embed
        self.pos_drop = vit.pos_drop

    def forward(self, x):
        return self.pos_drop(x + self.pos_embed)


def dist_init(rank, world_size, backend):
    logging.info(f"Using backend: {backend}")
    dist.init_process_group(backend=backend, init_method="tcp://localhost:29501", rank=rank, world_size=world_size)


def get_problem(
    rank, world_size, batch_size, device, model_name: str, unroll_model: bool = False, fake_data: bool = False
):
    # Select the desired model on the fly
    logging.info(f"Using {model_name} for benchmarking")
<<<<<<< HEAD
    try:
        model = getattr(importlib.import_module("torchvision.models"), model_name)(pretrained=False)
    except AttributeError:
        # Maybe that this model is in TIMM
        model = getattr(importlib.import_module("timm.models"), model_name)(pretrained=False)

    # Tentatively unroll the model
    if unroll_model:
        if "resnet" in model_name:
            model = torch.nn.Sequential(
                model.conv1,
                model.bn1,
                model.relu,
                model.maxpool,
                *model.layer1,
                *model.layer2,
                *model.layer3,
                *model.layer4,
                model.avgpool,
                ReshapeModule(),
                model.fc,
            )
        elif "vit" in model_name:
            model = torch.nn.Sequential(ReshapeTokens(model), PosEmbed(model), *model.blocks, Norm(model), model.head)
        else:
            raise RuntimeError("This model cannot be unrolled")
=======

    try:
        model = getattr(importlib.import_module("torchvision.models"), model_name)(pretrained=False).to(device)
    except AttributeError:
        model = getattr(importlib.import_module("timm.models"), model_name)(pretrained=False).to(device)
>>>>>>> 8a49a748

    # Data setup, duplicate the grey channels to get pseudo color
    def collate(inputs: List[Any]):
        return {
            "inputs": torch.stack([i[0] for i in inputs]).repeat(1, 3, 1, 1).to(device),
            "label": torch.tensor([i[1] for i in inputs]).to(device),
        }

<<<<<<< HEAD
    dataset = (
        FakeData(1000, transform=ToTensor(), image_size=(1, 224, 224))
        if fake_data
        else MNIST(transform=ToTensor(), download=False, root=TEMPDIR)
    )
=======
    # Transforms
    transforms = []
    if model_name.startswith("vit"):
        # ViT models are fixed size. Add a ad-hoc transform to resize the pictures accordingly
        pic_size = int(model_name.split("_")[-1])
        transforms.append(Resize(pic_size))

    transforms.append(ToTensor())

    dataset = MNIST(transform=Compose(transforms), download=False, root=TEMPDIR)
>>>>>>> 8a49a748
    sampler: Sampler = DistributedSampler(dataset, num_replicas=world_size, rank=rank)
    batch_sampler = BatchSampler(sampler, batch_size, drop_last=True)
    dataloader = DataLoader(dataset=dataset, batch_sampler=batch_sampler, collate_fn=collate)

    loss_fn = nn.CrossEntropyLoss()
    return model, dataloader, loss_fn


class OptimType(str, Enum):
    vanilla = "pytorch"
    oss_ddp = "oss_ddp"
    oss_sharded_ddp = "oss_sharded_ddp"
    oss_offload_ddp = "oss_offload_ddp"
    everyone = "everyone"


def train(
    rank: int,
    args: argparse.Namespace,
    backend: str = "gloo",
    optim_type: OptimType = OptimType.vanilla,
    check_regression: bool = True,
):
    logging.basicConfig(level=logging.INFO if not args.debug else logging.DEBUG)

    # DDP
    dist_init(rank=rank, world_size=args.world_size, backend=backend)

    # Setup
    if not args.cpu:
        torch.cuda.set_device(rank)
        torch.cuda.manual_seed(0)
    torch.manual_seed(0)  # also sets the cuda seed
    np.random.seed(0)
    torch.cuda.device(rank)

    if backend == "nccl":
        torch.backends.cudnn.deterministic = True
        torch.backends.cudnn.benchmark = False

    device = torch.device("cpu") if args.cpu else torch.device(rank)
<<<<<<< HEAD
    model, dataloader, loss_fn = get_problem(
        rank,
        args.world_size,
        args.batch_size,
        device,
        args.model,
        unroll_model=optim_type == OptimType.oss_offload_ddp,
        fake_data=args.fake_data,
    )
=======
    model, dataloader, loss_fn = get_problem(rank, args.world_size, args.batch_size, device, args.model)
>>>>>>> 8a49a748

    # Shard the optimizer, test different methods
    optimizer: Optional[torch.optim.Optimizer] = None
    model = cast(nn.Module, model)
    scaler = (TorchGradScaler() if args.optim_type == OptimType.vanilla else ShardedGradScaler()) if args.amp else None

    if optim_type == OptimType.oss_sharded_ddp:
        model = model.to(device)
        optimizer = OSS(params=model.parameters(), optim=OPTIM, lr=1e-4, momentum=0.9)
        model = ShardedDDP(model, optimizer)
    elif optim_type == OptimType.oss_offload_ddp:
        ddp_exp = OffloadDDPExperimental(
            model_cpu=model,
            optimizer=OPTIM,
            optimizer_params={"lr": 1e-4, "momentum": 0.9},
            world_size=args.world_size,
            device=torch.device(torch.cuda.current_device()),
            offload_device=torch.device("cpu"),
        )
        optimizer = ddp_exp.optimizer
        model = ddp_exp
    else:
        model = model.to(device)
        device_ids = None if args.cpu else [rank]
        model = DDP(model, device_ids=device_ids, find_unused_parameters=False)  # type: ignore
        optimizer = (
            OSS(params=model.parameters(), optim=OPTIM, lr=1e-4, momentum=0.9)
            if optim_type == OptimType.oss_ddp
            else OPTIM(model.parameters(), lr=1e-4, momentum=0.9)
        )

    optimizer = cast(torch.optim.Optimizer, optimizer)

    # Reset the memory use counter
    if not args.cpu:
        torch.cuda.empty_cache()
        torch.cuda.reset_peak_memory_stats(rank)
        torch.cuda.synchronize(rank)

    # Standard training loop
    training_start = time.monotonic()
    model.train()

    measurements = []
    final_loss: Optional[float] = -1.0
    optimizer = cast(Optimizer, optimizer)
    need_profiling = args.profile

    for epoch in range(args.epochs):
        n_items = 0
        epoch_runtime = 0.0

        for batch in dataloader:
            if not args.cpu:
                torch.cuda.synchronize(rank)
            batch__start = time.monotonic()

            def closure(data=batch, grad_scaler=None):
                model.zero_grad()
                if args.debug and rank == 0 and next(model.parameters()).grad is not None:
                    logging.debug(
                        "\nbefore:  param {} -- grad {}".format(
                            next(model.parameters()).norm().item(), next(model.parameters()).grad.norm().item()
                        )
                    )
                if grad_scaler is not None:
                    # Automatically computes the FW pass in half precision
                    with torch.cuda.amp.autocast():
                        outputs = model(data["inputs"])
                        loss = loss_fn(outputs, data["label"])

                        # Accumulates scaled gradients.
                        grad_scaler.scale(loss).backward()
                else:
                    outputs = model(data["inputs"])
                    loss = loss_fn(outputs, data["label"])
                    loss.backward()

                if args.debug and rank == 0 and next(model.parameters()).grad is not None:
                    logging.debug(
                        "after BW: param {} -- grad {}".format(
                            next(model.parameters()).norm().item(), next(model.parameters()).grad.norm().item()
                        )
                    )
                return loss

            if need_profiling and not args.cpu:
                logging.info("Profiling the run")
                with profiler.profile(use_cuda=True, record_shapes=True, profile_memory=True) as prof:  # type: ignore
                    with profiler.record_function("batch"):
                        if scaler is not None:
                            final_loss = closure(grad_scaler=scaler)  # AMP scaler.step does not support closures
                            scaler.step(optimizer)
                            scaler.update()
                        else:
                            final_loss = optimizer.step(closure)

                prof.export_chrome_trace(f"{optim_type}_trace_rank_{rank}.json")
                need_profiling = False  # only profile once

            else:
                if scaler is not None:
                    final_loss = closure(grad_scaler=scaler)  # AMP scaler.step does not support closures
                    scaler.step(optimizer)
                    scaler.update()
                else:
                    final_loss = optimizer.step(closure)

            if args.debug and rank == 0:
                logging.debug("buffer: {}".format(next(model.buffers()).norm().item()))
                logging.debug(
                    "after update: param {} -- grad {}".format(
                        next(model.parameters()).norm().item(), next(model.parameters()).grad.norm().item()
                    )
                )

            n_items += args.batch_size

            if not args.cpu:
                # make sure that the cuda kernels are finished before taking a timestamp
                torch.cuda.synchronize(rank)

            batch_end = time.monotonic()
            epoch_runtime += batch_end - batch__start

        if optim_type == OptimType.oss_ddp or optim_type == OptimType.oss_sharded_ddp:
            # Check the checkpointing in the case of the OSS optimizer
            # Memory usage could spill over from there
            optimizer = cast(OSS, optimizer)
            optimizer.consolidate_state_dict()
            if dist.get_rank() == 0:
                _ = optimizer.state_dict()
                logging.info("... State dict collected")

        measurements.append(n_items / epoch_runtime)
        if dist.get_rank() == 0:
            logging.info(f"Epoch {epoch} - processed {measurements[-1]:.2f} img per sec. Loss {final_loss:.3f}")

    max_memory = -1.0
    if not args.cpu:
        torch.cuda.synchronize(rank)
        max_memory = torch.cuda.max_memory_allocated(rank) / 2 ** 20
        logging.info(f"[{dist.get_rank()}] : Peak memory {max_memory:.1f}MiB")

    training_stop = time.monotonic()
    img_per_sec = n_items / (training_stop - training_start) * args.epochs
    logging.info(f"[{dist.get_rank()}] : Training done. {img_per_sec:.2f} img per sec inc. checkpoint")

    # Compute the median and median of absolute differences img per second
    measurements.sort()
    median = measurements[len(measurements) // 2]

    abs_diff = list(map(lambda x: abs(x - median), measurements))
    abs_diff.sort()
    mad = abs_diff[len(measurements) // 2] if args.epochs > 2 else -1

    logging.info(f"[{dist.get_rank()}] : Median speed: {median:.2f} +/- {mad:.2f}")

    if check_regression and dist.get_rank() == 0:
        assert (median + 3.0 * mad) > args.reference_speed, "Speed regression detected"
        assert max_memory < 1.05 * args.reference_memory, "Memory use regression detected"
        assert abs(cast(float, final_loss) - args.reference_loss) < 1e-3, "Loss regression detected"

        logging.info("[Regression Test] VALID")

    dist.destroy_process_group()  # type: ignore


if __name__ == "__main__":
    parser = argparse.ArgumentParser(
        description="Benchmark the optimizer state sharding, on a typical computer vision workload"
    )
    parser.add_argument("--world_size", action="store", default=2, type=int)
    parser.add_argument("--epochs", action="store", default=10, type=int)
    parser.add_argument("--batch_size", action="store", default=256, type=int)
    parser.add_argument("--check_regression", action="store_true", default=False)
    parser.add_argument("--reference_speed", action="store", default=1430, type=float)
    parser.add_argument("--reference_memory", action="store", default=1220, type=float)
    parser.add_argument("--reference_loss", action="store", default=0.006, type=float)
    parser.add_argument(
        "--optim_type", type=OptimType, choices=[o.value for o in OptimType], default=OptimType.everyone
    )
    parser.add_argument("--gloo", action="store_true", default=False)
    parser.add_argument("--profile", action="store_true", default=False)
    parser.add_argument("--cpu", action="store_true", default=False)
<<<<<<< HEAD
    parser.add_argument("--model", type=str, help="Any torchvision or TIMM model name (str)", default="resnet101")
=======
    parser.add_argument("--model", type=str, help="Any torchvision or timm model name (str)", default="resnet101")
>>>>>>> 8a49a748
    parser.add_argument("--debug", action="store_true", default=False, help="Display additional debug information")
    parser.add_argument("--amp", action="store_true", default=False, help="Activate torch AMP")
    parser.add_argument("--fake_data", action="store_true", default=False, help="Use fake data")
    args = parser.parse_args()

    logging.basicConfig(level=logging.INFO if not args.debug else logging.DEBUG)
    logging.info("Benchmark arguments: %s" % args)

    BACKEND = "nccl" if (not args.gloo or not torch.cuda.is_available()) and not args.cpu else "gloo"

    # Download dataset once for all processes
    dataset, tentatives = None, 0
    while dataset is None and tentatives < 5:
        try:
            dataset = MNIST(transform=None, download=True, root=TEMPDIR)
        except (RuntimeError, EOFError) as e:
            if isinstance(e, RuntimeError):
                # Corrupted data, erase and restart
                shutil.rmtree(TEMPDIR + "/MNIST")

            logging.warning("Failed loading dataset: %s " % e)
            tentatives += 1

    if dataset is None:
        logging.error("Could not download MNIST dataset")
        exit(-1)
    else:
        logging.info("Dataset downloaded")

    # Benchmark the different configurations, via multiple processes
    if args.optim_type == OptimType.vanilla or args.optim_type == OptimType.everyone:
        logging.info("\n*** Benchmark vanilla optimizer")
        mp.spawn(
            train,  # type: ignore
            args=(args, BACKEND, OptimType.vanilla, False),  # no regression check
            nprocs=args.world_size,
            join=True,
        )

    if args.optim_type == OptimType.oss_ddp or args.optim_type == OptimType.everyone:
        logging.info("\n*** Benchmark OSS with DDP")
        mp.spawn(
            train, args=(args, BACKEND, OptimType.oss_ddp, args.check_regression), nprocs=args.world_size, join=True,  # type: ignore
        )

    if args.optim_type == OptimType.oss_sharded_ddp or args.optim_type == OptimType.everyone:
        logging.info("\n*** Benchmark OSS with ShardedDDP")
        mp.spawn(
            train,  # type: ignore
            args=(
                args,
                BACKEND,
                OptimType.oss_sharded_ddp,
                False,
            ),  # FIXME: @lefaudeux - SDP should give the same results
            nprocs=args.world_size,
            join=True,
        )

    if args.optim_type == OptimType.oss_offload_ddp or args.optim_type == OptimType.everyone:
        print("\nBenchmark OSS experimental")
        mp.spawn(
            train, args=(args, BACKEND, OptimType.oss_offload_ddp, False,), nprocs=args.world_size, join=True,
        )<|MERGE_RESOLUTION|>--- conflicted
+++ resolved
@@ -21,13 +21,8 @@
 from torch.optim import Optimizer
 from torch.utils.data import BatchSampler, DataLoader, Sampler
 from torch.utils.data.distributed import DistributedSampler
-<<<<<<< HEAD
-from torchvision.datasets import MNIST, FakeData
-from torchvision.transforms import ToTensor
-=======
 from torchvision.datasets import MNIST
 from torchvision.transforms import Compose, Resize, ToTensor
->>>>>>> 8a49a748
 
 from fairscale.nn.data_parallel import OffloadDataParallelExperimental as OffloadDDPExperimental
 from fairscale.nn.data_parallel import ShardedDataParallel as ShardedDDP
@@ -83,16 +78,12 @@
     dist.init_process_group(backend=backend, init_method="tcp://localhost:29501", rank=rank, world_size=world_size)
 
 
-def get_problem(
-    rank, world_size, batch_size, device, model_name: str, unroll_model: bool = False, fake_data: bool = False
-):
+def get_problem(rank, world_size, batch_size, device, model_name: str, unroll_model: bool = False):
     # Select the desired model on the fly
     logging.info(f"Using {model_name} for benchmarking")
-<<<<<<< HEAD
     try:
         model = getattr(importlib.import_module("torchvision.models"), model_name)(pretrained=False)
     except AttributeError:
-        # Maybe that this model is in TIMM
         model = getattr(importlib.import_module("timm.models"), model_name)(pretrained=False)
 
     # Tentatively unroll the model
@@ -115,13 +106,6 @@
             model = torch.nn.Sequential(ReshapeTokens(model), PosEmbed(model), *model.blocks, Norm(model), model.head)
         else:
             raise RuntimeError("This model cannot be unrolled")
-=======
-
-    try:
-        model = getattr(importlib.import_module("torchvision.models"), model_name)(pretrained=False).to(device)
-    except AttributeError:
-        model = getattr(importlib.import_module("timm.models"), model_name)(pretrained=False).to(device)
->>>>>>> 8a49a748
 
     # Data setup, duplicate the grey channels to get pseudo color
     def collate(inputs: List[Any]):
@@ -130,13 +114,6 @@
             "label": torch.tensor([i[1] for i in inputs]).to(device),
         }
 
-<<<<<<< HEAD
-    dataset = (
-        FakeData(1000, transform=ToTensor(), image_size=(1, 224, 224))
-        if fake_data
-        else MNIST(transform=ToTensor(), download=False, root=TEMPDIR)
-    )
-=======
     # Transforms
     transforms = []
     if model_name.startswith("vit"):
@@ -147,7 +124,6 @@
     transforms.append(ToTensor())
 
     dataset = MNIST(transform=Compose(transforms), download=False, root=TEMPDIR)
->>>>>>> 8a49a748
     sampler: Sampler = DistributedSampler(dataset, num_replicas=world_size, rank=rank)
     batch_sampler = BatchSampler(sampler, batch_size, drop_last=True)
     dataloader = DataLoader(dataset=dataset, batch_sampler=batch_sampler, collate_fn=collate)
@@ -189,7 +165,6 @@
         torch.backends.cudnn.benchmark = False
 
     device = torch.device("cpu") if args.cpu else torch.device(rank)
-<<<<<<< HEAD
     model, dataloader, loss_fn = get_problem(
         rank,
         args.world_size,
@@ -197,11 +172,7 @@
         device,
         args.model,
         unroll_model=optim_type == OptimType.oss_offload_ddp,
-        fake_data=args.fake_data,
     )
-=======
-    model, dataloader, loss_fn = get_problem(rank, args.world_size, args.batch_size, device, args.model)
->>>>>>> 8a49a748
 
     # Shard the optimizer, test different methods
     optimizer: Optional[torch.optim.Optimizer] = None
@@ -387,11 +358,7 @@
     parser.add_argument("--gloo", action="store_true", default=False)
     parser.add_argument("--profile", action="store_true", default=False)
     parser.add_argument("--cpu", action="store_true", default=False)
-<<<<<<< HEAD
-    parser.add_argument("--model", type=str, help="Any torchvision or TIMM model name (str)", default="resnet101")
-=======
     parser.add_argument("--model", type=str, help="Any torchvision or timm model name (str)", default="resnet101")
->>>>>>> 8a49a748
     parser.add_argument("--debug", action="store_true", default=False, help="Display additional debug information")
     parser.add_argument("--amp", action="store_true", default=False, help="Activate torch AMP")
     parser.add_argument("--fake_data", action="store_true", default=False, help="Use fake data")
@@ -454,5 +421,5 @@
     if args.optim_type == OptimType.oss_offload_ddp or args.optim_type == OptimType.everyone:
         print("\nBenchmark OSS experimental")
         mp.spawn(
-            train, args=(args, BACKEND, OptimType.oss_offload_ddp, False,), nprocs=args.world_size, join=True,
+            train, args=(args, BACKEND, OptimType.oss_offload_ddp, False,), nprocs=args.world_size, join=True,  # type: ignore
         )