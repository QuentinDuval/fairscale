# Get core deps.
-r requirements.txt

# Tools for static checking.
black == 19.10b0
flake8 == 3.7.9
isort == 5.6.4
mypy == 0.790

# Tools for unit tests & coverage.
pytest == 5.4.1
pytest-cov == 2.10.0
pytest-mpi == 0.4
pytest-timeout == 1.4.2
mpi4py == 3.0.3
<<<<<<< HEAD
hypothesis == 6.2.0
=======
remote-pdb >= 2.1.0
parameterized >= 0.8.1
>>>>>>> 9c4e6d1a
<|MERGE_RESOLUTION|>--- conflicted
+++ resolved
@@ -13,9 +13,5 @@
 pytest-mpi == 0.4
 pytest-timeout == 1.4.2
 mpi4py == 3.0.3
-<<<<<<< HEAD
-hypothesis == 6.2.0
-=======
 remote-pdb >= 2.1.0
-parameterized >= 0.8.1
->>>>>>> 9c4e6d1a
+parameterized >= 0.8.1